<!--Links at the top because this document is split for docs home page-->

[uv]: https://github.com/astral-sh/uv

[scverse discourse]: https://discourse.scverse.org/

[issue tracker]: https://github.com/scverse/annbatch/issues

[tests]: https://github.com/scverse/annbatch/actions/workflows/test.yaml

[documentation]: https://annbatch.readthedocs.io

[changelog]: https://annbatch.readthedocs.io/en/latest/changelog.html

[api documentation]: https://annbatch.readthedocs.io/en/latest/api.html

[pypi]: https://pypi.org/project/annbatch

[zarrs-python]: https://zarrs-python.readthedocs.io/

[lamin]: https://lamin.ai/

[scverse]: https://scverse.org/

[in-depth section of our docs]: https://annbatch.readthedocs.io/en/latest/#in-depth

# annbatch

> [!CAUTION]
<<<<<<< HEAD
> This package does not have a stable API.  However, we do not anticipate the on-disk format to change as it is simply an anndata file.
=======
> This pacakge does not have a stable API.  However, we do not anticipate the on-disk format in an incompatible manner (since it is normal anndata).
>>>>>>> 32d55886

[![Tests][badge-tests]][tests]
[![Documentation][badge-docs]][documentation]

[badge-tests]: https://img.shields.io/github/actions/workflow/status/scverse/annbatch/test.yaml?branch=main

[badge-docs]: https://img.shields.io/readthedocs/annbatch

A data loader + io utilities for minibatching on-disk anndata, co-developed by [lamin][] and [scverse][]

## Getting started

Please refer to the [documentation][],
in particular, the [API documentation][].

## Installation

You need to have Python 3.12 or newer installed on your system.
If you don't have Python installed, we recommend installing [uv][].

To install the latest release of `annbatch` from [PyPI][]:

```bash
pip install annbatch
```


We provide extras in the `pyproject.toml` for `torch`, `cupy-cuda12`, `cupy-cuda13`, and [zarrs-python][].
`cupy` provides accelerated handling of the data via `preload_to_gpu` once it has been read off disk and does not need to be used in conjunction with `torch`.
> [!IMPORTANT]
> [zarrs-python][] gives the necessary performance boost for the sharded data produced by our preprocessing functions to be useful when loading data off a local filesystem.

## Basic usage example

Basic preprocessing:
```python
from annbatch import create_anndata_collection

import zarr
from pathlib import Path
import zarrs   # noqa: F401

# Using zarrs is necessary for local filesystem perforamnce.
zarr.config.set(
    {"codec_pipeline.path": "zarrs.ZarrsCodecPipeline"}
)

create_anndata_collection(
    adata_paths=[
        "path/to/your/file1.h5ad",
        "path/to/your/file2.h5ad"
    ],
    output_path="path/to/output/collection", # a directory containing `dataset_{i}.zarr`
    shuffle=True,  # shuffling is needed if you want to use chunked access
)
```

Data loading:

```python
from pathlib import Path

from annbatch import ZarrSparseDataset
import anndata as ad
import zarr
import zarrs   # noqa: F401

# Using zarrs is necessary for local filesystem perforamnce.
zarr.config.set(
    {"codec_pipeline.path": "zarrs.ZarrsCodecPipeline"}
)

ds = ZarrSparseDataset(
    batch_size=4096,
    chunk_size=32,
    preload_nchunks=256,
).add_anndatas(
    [
        ad.AnnData(
            # note that you can open an anndata file using any type of zarr store
            X=ad.io.sparse_dataset(zarr.open(p)["X"]),
            obs=ad.io.read_elem(zarr.open(p)["obs"]),
        )
        for p in Path("path/to/output/collection").glob("*.zarr")
    ],
    obs_keys="label_column",
)

# Iterate over dataloader (plugin replacement for torch.utils.DataLoader)
for batch in ds:
    ...
```

<!--HEADER-->

For a deeper dive into this example, please see the [in-depth section of our docs][]

<!--FOOTER-->
## Release notes

See the [changelog][].

## Contact

For questions and help requests, you can reach out in the [scverse discourse][].
If you found a bug, please use the [issue tracker][].

## Citation

> t.b.a<|MERGE_RESOLUTION|>--- conflicted
+++ resolved
@@ -27,11 +27,8 @@
 # annbatch
 
 > [!CAUTION]
-<<<<<<< HEAD
-> This package does not have a stable API.  However, we do not anticipate the on-disk format to change as it is simply an anndata file.
-=======
-> This pacakge does not have a stable API.  However, we do not anticipate the on-disk format in an incompatible manner (since it is normal anndata).
->>>>>>> 32d55886
+> This package does not have a stable API.
+  However, we do not anticipate the on-disk format to change in an incompatible manner.
 
 [![Tests][badge-tests]][tests]
 [![Documentation][badge-docs]][documentation]
@@ -40,7 +37,7 @@
 
 [badge-docs]: https://img.shields.io/readthedocs/annbatch
 
-A data loader + io utilities for minibatching on-disk anndata, co-developed by [lamin][] and [scverse][]
+A data loader and io utilities for minibatching on-disk anndata, co-developed by [lamin][] and [scverse][]
 
 ## Getting started
 
@@ -57,7 +54,6 @@
 ```bash
 pip install annbatch
 ```
-
 
 We provide extras in the `pyproject.toml` for `torch`, `cupy-cuda12`, `cupy-cuda13`, and [zarrs-python][].
 `cupy` provides accelerated handling of the data via `preload_to_gpu` once it has been read off disk and does not need to be used in conjunction with `torch`.
@@ -137,8 +133,4 @@
 ## Contact
 
 For questions and help requests, you can reach out in the [scverse discourse][].
-If you found a bug, please use the [issue tracker][].
-
-## Citation
-
-> t.b.a+If you found a bug, please use the [issue tracker][].