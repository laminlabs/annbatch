<<<<<<< HEAD
=======
def test_dummy():
    pass
>>>>>>> 1a764a8a
<|MERGE_RESOLUTION|>--- conflicted
+++ resolved
@@ -1,5 +1,2 @@
-<<<<<<< HEAD
-=======
 def test_dummy():
-    pass
->>>>>>> 1a764a8a
+    pass