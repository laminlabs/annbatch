--- conflicted
+++ resolved
@@ -49,12 +49,9 @@
     _batch_size: int = 1
     _shapes: list[tuple[int, int]] = []
     _preload_to_gpu: bool = True
-<<<<<<< HEAD
     _drop_last: bool = False
     _to_torch: bool = True
-=======
     _used_anndata_adder: bool = False
->>>>>>> 1fd57fc6
 
     def __init__(
         self,
