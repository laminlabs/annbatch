from __future__ import annotations

import asyncio
import inspect
import platform
from dataclasses import dataclass
from functools import cached_property
from importlib.util import find_spec
from itertools import islice
from typing import TYPE_CHECKING, Protocol

import numpy as np
import scipy as sp
import torch
import zarr

try:
    from cupy import ndarray as CupyArray
    from cupyx.scipy.sparse import csr_matrix as CupyCSRMatrix  # pragma: no cover
except ImportError:
    CupyArray = None
    CupyCSRMatrix = None

if TYPE_CHECKING:
    from collections import OrderedDict
    from collections.abc import Awaitable, Callable

    from arrayloaders.types import InputInMemoryArray, OutputInMemoryArray


def split_given_size(a: np.ndarray, size: int) -> list[np.ndarray]:
    """Wrapper around `np.split` to split up an array into `size` chunks"""
    return np.split(a, np.arange(size, len(a), size))


@dataclass
class CSRContainer:
    """A low-cost container for moving around the buffers of a CSR object"""

    elems: tuple[np.ndarray, np.ndarray, np.ndarray]
    shape: tuple[int, int]


def _batched(iterable, n):
    if n < 1:
        raise ValueError("n must be >= 1")
    it = iter(iterable)
    while batch := list(islice(it, n)):
        yield batch


async def index_datasets(
    dataset_index_to_slices: OrderedDict[int, list[slice]],
    fetch_data: Callable[[list[slice], int], Awaitable[CSRContainer | np.ndarray]],
) -> list[InputInMemoryArray]:
    """Helper function meant to encapsulate asynchronous calls so that we can use the same event loop as zarr.

    Parameters
    ----------
        dataset_index_to_slices
            A lookup of the list-placement index of a dataset to the request slices.
        fetch_data
            The function to do the fetching for a given slice-dataset index pair.
    """
    tasks = []
    for dataset_idx in dataset_index_to_slices.keys():
        tasks.append(
            fetch_data(
                dataset_index_to_slices[dataset_idx],
                dataset_idx,
            )
        )
    return await asyncio.gather(*tasks)


add_datasets_docstring = """\
Append datasets to this dataset.

Parameters
----------
    datasets
        List of :class:`{on_disk_array_type}` objects, generally from :attr:`anndata.AnnData.X`.
    obs
        List of :class:`numpy.ndarray` labels, generally from :attr:`anndata.AnnData.obs`.
"""

add_dataset_docstring = """\
Append a dataset to this dataset.

Parameters
----------
    dataset
        :class:`{on_disk_array_type}` object, generally from :attr:`anndata.AnnData.X`.
    obs
        :class:`numpy.ndarray` labels for the anndata, generally from :attr:`anndata.AnnData.obs`.
"""


add_anndatas_docstring = """\
Append anndatas to this dataset.

Parameters
----------
    anndatas
        List of :class:`anndata.AnnData` objects, with :class:`{on_disk_array_type}` as the data matrix
    obs_keys
        List of :attr:`anndata.AnnData.obs` column labels
    layer_keys
        List of :attr:`anndata.AnnData.layers` keys, and if None, :attr:`anndata.AnnData.X` will be used
"""

add_anndata_docstring = """\
Append a anndata to this dataset.

Parameters
----------
    anndata
        :class:`anndata.AnnData` object, with :class:`{on_disk_array_type}` as the data matrix
    obs_key
        :attr:`anndata.AnnData.obs` column labels
    layer_key
        :attr:`anndata.AnnData.layers` key, and if None, :attr:`anndata.AnnData.X` will be used
"""


<<<<<<< HEAD
__init_docstring__ = """A loader for on-disk {array_type} data.

This loader batches together slice requests to the underlying {array_type} stores to acheive higher performance.
This custom code to do this task will be upstreamed into anndata at some point and no longer rely on private zarr apis.
The loader is agnostic to the on-disk chunking/sharding, but it may be advisable to align with the in-memory chunk size for dense.

The dataset class on its own is quite performant for "chunked loading" i.e., `chunk_size > 1`.
When `chunk_size == 1`, a :class:`torch.utils.data.DataLoader` should wrap the dataset object.
In this case, do not use the `add_anndata` or `add_anndatas` option due to https://github.com/scverse/anndata/issues/2021.
Instead use :func:`anndata.io.sparse_dataset` or :func:`zarr.open` to only get the array you need.


Parameters
----------
    chunk_size
        The obs size (i.e., axis 0) of contiguous array data to fetch, by default 512
    preload_nchunks
        The number of chunks of contiguous array data to fetch, by default 32
    shuffle
        Whether or not to shuffle the data, by default True
    return_index
        Whether or not to return the index on each iteration, by default False
    preload_to_gpu
        Whether or not to use cupy for non-io array operations like vstack and indexing.
        This option entails greater GPU memory usage.
        Setting this to `False` is advisable when using the :class:`torch.utils.data.DataLoader` wrapper or potentially with dense data.
    drop_last
        Set to True to drop the last incomplete batch, if the dataset size is not divisible by the batch size.
        If False and the size of dataset is not divisible by the batch size, then the last batch will be smaller.
        Leave as False when using in conjunction with a :class:`torch.utils.data.DataLoader`.
    to_torch
        Whether to return `torch.Tensor` as the output

Examples
--------
    >>> from arrayloaders import {child_class}
    >>> ds = {child_class}(
            batch_size=4096,
            chunk_size=32,
            preload_nchunks=512,
        ).add_anndata(my_anndata)
    >>> for batch in ds:
            do_fit(batch)
"""


=======
>>>>>>> f27abfc4
# TODO: make this part of the public zarr or zarrs-python API.
# We can do chunk coalescing in zarrs based on integer arrays, so I think
# there would make sense with ezclump or similar.
# Another "solution" would be for zarrs to support integer indexing properly, if that pipeline works,
# or make this an "experimental setting" and to use integer indexing for the zarr-python pipeline.
# See: https://github.com/zarr-developers/zarr-python/issues/3175 for why this is better than simpler alternatives.
class MultiBasicIndexer(zarr.core.indexing.Indexer):
    """Custom indexer to enable joint fetching of disparate slices"""

    def __init__(self, indexers: list[zarr.core.indexing.Indexer]):
        self.shape = (sum(i.shape[0] for i in indexers), *indexers[0].shape[1:])
        self.drop_axes = indexers[0].drop_axes  # maybe?
        self.indexers = indexers

    def __iter__(self):
        total = 0
        for i in self.indexers:
            for c in i:
                out_selection = c[2]
                gap = out_selection[0].stop - out_selection[0].start
                yield type(c)(c[0], c[1], (slice(total, total + gap), *out_selection[1:]), c[3])
                total += gap


def sample_rows(
    x_list: list[np.ndarray],
    obs_list: list[np.ndarray] | None,
    indices: list[np.ndarray] | None = None,
    *,
    shuffle: bool = True,
):
    """Samples rows from multiple arrays and their corresponding observation arrays.

    Parameters
    ----------
        x_list
            A list of numpy arrays containing the data to sample from.
        obs_list
            A list of numpy arrays containing the corresponding observations.
        indices
            the list of indexes for each element in x_list/
        shuffle
            Whether to shuffle the rows before sampling. Defaults to True.

    Yields
    ------
        tuple
            A tuple containing a row from `x_list` and the corresponding row from `obs_list`.
    """
    lengths = np.fromiter((x.shape[0] for x in x_list), dtype=int)
    cum = np.concatenate(([0], np.cumsum(lengths)))
    total = cum[-1]
    idxs = np.arange(total)
    if shuffle:
        np.random.default_rng().shuffle(idxs)
    arr_idxs = np.searchsorted(cum, idxs, side="right") - 1
    row_idxs = idxs - cum[arr_idxs]
    for ai, ri in zip(arr_idxs, row_idxs, strict=True):
        res = [
            x_list[ai][ri],
            obs_list[ai][ri] if obs_list is not None else None,
        ]
        if indices is not None:
            yield (*res, indices[ai][ri])
        else:
            yield tuple(res)


class WorkerHandle:  # noqa: D101
    @cached_property
    def _worker_info(self):
        if find_spec("torch"):
            from torch.utils.data import get_worker_info

            return get_worker_info()
        return None

    @cached_property
    def _rng(self):
        if self._worker_info is None:
            return np.random.default_rng()
        else:
            # This is used for the _get_chunks function
            # Use the same seed for all workers that the resulting splits are the same across workers
            # torch default seed is `base_seed + worker_id`. Hence, subtract worker_id to get the base seed
            return np.random.default_rng(self._worker_info.seed - self._worker_info.id)

    def shuffle(self, obj: np.typing.ArrayLike) -> None:
        """Perform in-place shuffle.

        Parameters
        ----------
            obj
                The object to be shuffled
        """
        self._rng.shuffle(obj)

    def get_part_for_worker(self, obj: np.ndarray) -> np.ndarray:
        """Get a chunk of an incoming array accordnig to the current worker id.

        Parameters
        ----------
            obj
                Incoming array

        Returns
        -------
            A evenly split part of the ray corresponding to how many workers there are.
        """
        if self._worker_info is None:
            return obj
        num_workers, worker_id = self._worker_info.num_workers, self._worker_info.id
        chunks_split = np.array_split(obj, num_workers)
        return chunks_split[worker_id]


def check_lt_1(vals: list[int], labels: list[str]):
    """Raise a ValueError if any of the values are less than one.

    The format of the error is "{labels[i]} must be greater than 1, got {values[i]}"
    and is raised based on the first found less than one value.

    Parameters
    ----------
        vals
            The values to check < 1
        labels
            The label for the value in the error if the value is less than one.

    Raises
    ------
        ValueError: _description_
    """
    if any(is_lt_1 := [v < 1 for v in vals]):
        label, value = next(
            (label, value)
            for label, value, check in zip(
                labels,
                vals,
                is_lt_1,
                strict=True,
            )
            if check
        )
        raise ValueError(f"{label} must be greater than 1, got {value}")


class SupportsShape(Protocol):  # noqa: D101
    @property
    def shape(self) -> tuple[int, int] | list[int]: ...  # noqa: D102


def check_var_shapes(objs: list[SupportsShape]):
    """Small utility function to check that all objects have the same shape along the second axis"""
    if not all(objs[0].shape[1] == d.shape[1] for d in objs):
        raise ValueError("TODO: All datasets must have same shape along the var axis.")


def is_in_torch_dataloader_on_linux():
    """Check if the caller of this function is inside a torch DataLoader"""
    stack = inspect.stack()
    for frame_info in stack:
        local_vars = frame_info.frame.f_locals
        if "self" in local_vars:
            instance = local_vars["self"]
            if find_spec("torch"):
                # TODO: Not sure how else to detect we are in a torch dataloader
                from torch.utils.data._utils.fetch import _IterableDatasetFetcher

                if isinstance(instance, _IterableDatasetFetcher) and platform.system() == "Linux":
                    return True
    return False


def to_torch(input: OutputInMemoryArray, preload_to_gpu: bool):
    """Send the input data to a torch.Tensor"""
    if isinstance(input, torch.Tensor):
        return input
    if isinstance(input, sp.sparse.csr_matrix):
        tensor = torch.sparse_csr_tensor(
            torch.from_numpy(input.indptr),
            torch.from_numpy(input.indices),
            torch.from_numpy(input.data),
            input.shape,
        )
        if preload_to_gpu:
            return tensor.cuda(non_blocking=True)
        return tensor
    if isinstance(input, np.ndarray):
        tensor = torch.from_numpy(input)
        if preload_to_gpu:
            return tensor.cuda(non_blocking=True)
        return tensor
    if isinstance(input, CupyArray):
        return torch.from_dlpack(input)
    if isinstance(input, CupyCSRMatrix):
        return torch.sparse_csr_tensor(
            torch.from_dlpack(input.indptr),
            torch.from_dlpack(input.indices),
            torch.from_dlpack(input.data),
            input.shape,
        )
    raise TypeError(f"Cannot convert {type(input)} to torch.Tensor")<|MERGE_RESOLUTION|>--- conflicted
+++ resolved
@@ -123,55 +123,6 @@
 """
 
 
-<<<<<<< HEAD
-__init_docstring__ = """A loader for on-disk {array_type} data.
-
-This loader batches together slice requests to the underlying {array_type} stores to acheive higher performance.
-This custom code to do this task will be upstreamed into anndata at some point and no longer rely on private zarr apis.
-The loader is agnostic to the on-disk chunking/sharding, but it may be advisable to align with the in-memory chunk size for dense.
-
-The dataset class on its own is quite performant for "chunked loading" i.e., `chunk_size > 1`.
-When `chunk_size == 1`, a :class:`torch.utils.data.DataLoader` should wrap the dataset object.
-In this case, do not use the `add_anndata` or `add_anndatas` option due to https://github.com/scverse/anndata/issues/2021.
-Instead use :func:`anndata.io.sparse_dataset` or :func:`zarr.open` to only get the array you need.
-
-
-Parameters
-----------
-    chunk_size
-        The obs size (i.e., axis 0) of contiguous array data to fetch, by default 512
-    preload_nchunks
-        The number of chunks of contiguous array data to fetch, by default 32
-    shuffle
-        Whether or not to shuffle the data, by default True
-    return_index
-        Whether or not to return the index on each iteration, by default False
-    preload_to_gpu
-        Whether or not to use cupy for non-io array operations like vstack and indexing.
-        This option entails greater GPU memory usage.
-        Setting this to `False` is advisable when using the :class:`torch.utils.data.DataLoader` wrapper or potentially with dense data.
-    drop_last
-        Set to True to drop the last incomplete batch, if the dataset size is not divisible by the batch size.
-        If False and the size of dataset is not divisible by the batch size, then the last batch will be smaller.
-        Leave as False when using in conjunction with a :class:`torch.utils.data.DataLoader`.
-    to_torch
-        Whether to return `torch.Tensor` as the output
-
-Examples
---------
-    >>> from arrayloaders import {child_class}
-    >>> ds = {child_class}(
-            batch_size=4096,
-            chunk_size=32,
-            preload_nchunks=512,
-        ).add_anndata(my_anndata)
-    >>> for batch in ds:
-            do_fit(batch)
-"""
-
-
-=======
->>>>>>> f27abfc4
 # TODO: make this part of the public zarr or zarrs-python API.
 # We can do chunk coalescing in zarrs based on integer arrays, so I think
 # there would make sense with ezclump or similar.
