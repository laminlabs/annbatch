--- conflicted
+++ resolved
@@ -27,15 +27,11 @@
 
 from __future__ import annotations
 
-<<<<<<< HEAD
 from .dask_loader import (  # TODO: clean up imports
     DaskDataset,
     read_lazy,
     read_lazy_store,
 )
-=======
-from .dask_loader import DaskDataset, read_lazy, read_lazy_store
->>>>>>> 673cb738
 from .datamodules import ClassificationDataModule
 from .store_creation import create_store_from_h5ads
 from .zarr_loader import ZarrDenseDataset, ZarrSparseDataset