--- conflicted
+++ resolved
@@ -443,11 +443,8 @@
             )
         self._dataset_manager: AnnDataManager[ad.abc.CSRDataset, sp.csr_matrix] = (
             AnnDataManager(
-<<<<<<< HEAD
+                # TODO: https://github.com/scverse/anndata/issues/2021
                 # on_add=self._cache_update_callback,
-=======
-                on_add=self._cache_update_callback,
->>>>>>> 6890f9bc
                 return_index=return_index,
                 batch_size=batch_size,
             )
