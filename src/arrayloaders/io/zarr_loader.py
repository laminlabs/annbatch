from __future__ import annotations

import asyncio
import math
from abc import ABCMeta, abstractmethod
from collections import OrderedDict, defaultdict
from itertools import accumulate, chain, islice, pairwise
from typing import TYPE_CHECKING, Generic, NamedTuple, TypeVar, cast

import anndata as ad
import numpy as np
import zarr
import zarr.core.sync as zsync
from scipy import sparse as sp
from torch.utils.data import IterableDataset

from .utils import WorkerHandle, check_lt_1, check_var_shapes

if TYPE_CHECKING:
    from collections.abc import Awaitable, Callable, Iterator
    from typing import Self


def split_given_size(a: np.ndarray, size: int) -> list[np.ndarray]:
    return np.split(a, np.arange(size, len(a), size))


OnDiskArray = TypeVar("OnDiskArray", ad.abc.CSRDataset, zarr.Array)
accepted_on_disk_types = OnDiskArray.__constraints__
InMemoryArray = TypeVar("InMemoryArray", sp.csr_matrix, np.ndarray)


def _batched(iterable, n):
    if n < 1:
        raise ValueError("n must be >= 1")
    it = iter(iterable)
    while batch := list(islice(it, n)):
        yield batch


async def index_datasets(
    dataset_index_to_slices: OrderedDict[int, list[slice]],
    fetch_data: Callable[[list[slice], int], Awaitable[InMemoryArray]],
) -> list[InMemoryArray]:
    """Helper function meant to encapsulate asynchronous calls so that we can use the same event loop as zarr.

    Args:
        dataset_index_to_slices: A lookup of the list-placement index of a dataset to the request slices.
        fetch_data: The function to do the fetching for a given slice-dataset index pair.
    """
    tasks = []
    for dataset_idx in dataset_index_to_slices.keys():
        tasks.append(
            fetch_data(
                dataset_index_to_slices[dataset_idx],
                dataset_idx,
            )
        )
    return await asyncio.gather(*tasks)


add_dataset_docstring = """\
Append datasets to this loader.

Args:
    datasets: List of :class:`anndata.abc.CSRDataset` or :class:`zarr.Array` objects, generally from :attr:`anndata.AnnData.X`.
    obs: List of `numpy.ndarray` labels, generally from :attr:`anndata.AnnData.obs`.
"""

add_dataset_docstring = """\
Append a dataset to this loader.

Args:
    dataset: :class:`anndata.abc.CSRDataset` or :class:`zarr.Array` object, generally from :attr:`anndata.AnnData.X`.
    obs: `numpy.ndarray` labels for the dataset, generally from :attr:`anndata.AnnData.obs`.
"""


class AnnDataManager(Generic[OnDiskArray, InMemoryArray]):
    train_datasets: list[OnDiskArray] = []
    labels: list[np.ndarray] | None = None
    _return_index: bool = False
    _on_add: Callable | None = None
    _batch_size: int = 1

    def __init__(
        self,
        *,
        on_add: Callable | None = None,
        return_index: bool = False,
        batch_size: int = 1,
    ):
        self._on_add = on_add
        self._return_index = return_index
        self._batch_size = batch_size

    @property
    def dataset_type(self) -> type[OnDiskArray]:
        return type(self.train_datasets[0])

    @property
    def n_obs(self) -> int:
        return sum(ds.shape[0] for ds in self.train_datasets)

    @property
    def n_var(self) -> int:
        return self.train_datasets[0].shape[1]

    def add_anndatas(
        self,
        adatas: list[ad.AnnData],
        layer_keys: list[str | None] | str | None = None,
        obs_keys: list[str] | str | None = None,
    ) -> None:
        raise NotImplementedError("See https://github.com/scverse/anndata/issues/2021")

    def add_anndata(
        self,
        adata: ad.AnnData,
        layer_key: str | None = None,
        obs_key: str | None = None,
    ) -> None:
        raise NotImplementedError("See https://github.com/scverse/anndata/issues/2021")

    def add_datasets(
        self, datasets: list[OnDiskArray], obs: list[np.ndarray] | None = None
    ) -> None:
        if obs is None:
            obs = [None] * len(datasets)
        for ds, o in zip(datasets, obs, strict=True):
            self.add_dataset(ds, o)

    def add_dataset(self, dataset: OnDiskArray, obs: np.ndarray | None = None) -> None:
        if len(self.train_datasets) > 0:
            if self.labels is None and obs is not None:
                raise ValueError(
                    f"Cannot add a dataset with obs label {obs} when training datasets have already been added without labels"
                )
            if self.labels is not None and obs is None:
                raise ValueError(
                    "Cannot add a dataset with no obs label when training datasets have already been added without labels"
                )
        if not isinstance(dataset, accepted_types := accepted_on_disk_types):
            raise TypeError(
                f"Cannot add a dataset of type {type(dataset)}, only {accepted_types} are allowed"
            )
        if len(self.train_datasets) > 0 and not isinstance(dataset, self.dataset_type):
            raise TypeError(
                f"Cannot add a dataset whose data of type {type(dataset)} was not an instance of expected type {self.dataset_type}"
            )
        datasets = self.train_datasets + [dataset]
        check_var_shapes(datasets)
        self._var_size = datasets[0].shape[1]  # TODO: joins
        self.train_datasets = datasets
        if self.labels is not None:  # labels exist
            self.labels += [obs]
        elif (
            obs is not None
        ):  # labels dont exist yet, but are being added for the first time
            self.labels = [obs]
        if self._on_add is not None:
            self._on_add()

    def _get_relative_obs_indices(
        self, index: slice, *, use_original_space: bool = False
    ) -> list[tuple[slice, int]]:
        """Generate a slice relative to a dataset given a global slice index over all datasets.

        For a given slice indexer of axis 0, return a new slice relative to the on-disk
        data it represents given the number of total observations as well as the index of
        the underlying data on disk from the argument `sparse_datasets` to the initializer.

        For example, given slice index (10, 15), for 4 datasets each with size 5 on axis zero,
        this function returns ((0,5), 2) representing slice (0,5) along axis zero of sparse dataset 2.

        Args:
            index: The queried slice.
            use_original_space: Whether or not the slices should be reindexed against the anndata objects.

        Returns:
            A slice relative to the dataset it represents as well as the index of said dataset in `sparse_datasets`.
        """
        min_idx = index.start
        max_idx = index.stop
        curr_pos = 0
        slices = []
        for idx, array in enumerate(self.train_datasets):
            array_start = curr_pos
            n_obs = array.shape[0]
            array_end = curr_pos + n_obs

            start = max(min_idx, array_start)
            stop = min(max_idx, array_end)
            if start < stop:
                if use_original_space:
                    slices.append((slice(start, stop), idx))
                else:
                    relative_start = start - array_start
                    relative_stop = stop - array_start
                    slices.append((slice(relative_start, relative_stop), idx))
            curr_pos += n_obs
        return slices

    def _slices_to_slices_with_array_index(
        self, slices: list[slice], *, use_original_space: bool = False
    ) -> OrderedDict[int, list[slice]]:
        """Given a list of slices, give the lookup between on-disk datasets and slices relative to that dataset.

        Args:
            slices: Slices to relative to the on-disk datasets.
            use_original_space: Whether or not the slices should be reindexed against the anndata objects.

        Returns:
            A lookup between the dataset and its indexing slices, ordered by keys.
        """
        dataset_index_to_slices: defaultdict[int, list[slice]] = defaultdict(list)
        for slice in slices:
            for relative_obs_indices in self._get_relative_obs_indices(
                slice, use_original_space=use_original_space
            ):
                dataset_index_to_slices[relative_obs_indices[1]] += [
                    relative_obs_indices[0]
                ]
        keys = sorted(dataset_index_to_slices.keys())
        dataset_index_to_slices_sorted = OrderedDict()
        for k in keys:
            dataset_index_to_slices_sorted[k] = dataset_index_to_slices[k]
        return dataset_index_to_slices_sorted

    def _get_chunks(
        self, chunk_size: int, worker_handle: WorkerHandle, shuffle: bool
    ) -> np.ndarray:
        """Get a potentially shuffled list of chunk ids, accounting for the fact that this dataset might be inside a worker.

        Returns:
            A :class:`numpy.ndarray` of chunk ids.
        """
        chunks = np.array(list(range(math.ceil(self.n_obs / chunk_size))))
        if shuffle:
            worker_handle.shuffle(chunks)

        return worker_handle.get_part_for_worker(chunks)

    def iter(
        self,
        chunk_size: int,
        worker_handle: WorkerHandle,
        preload_nchunks: int,
        shuffle: bool,
        fetch_data: Callable[[list[slice], int], Awaitable[InMemoryArray]],
    ) -> Iterator[
        tuple[InMemoryArray, None | np.ndarray]
        | tuple[InMemoryArray, None | np.ndarray, np.ndarray]
    ]:
        """Iterate over the on-disk csr datasets.

        Yields:
            A one-row sparse matrix.
        """
        check_lt_1(
            [len(self.train_datasets), self.n_obs],
            ["Number of datasets", "Number of observations"],
        )
        # In order to handle data returned where (chunk_size * preload_nchunks) mod batch_size != 0
        # we must keep track of the leftover data.
        in_memory_data = None
        in_memory_labels = None
        in_memory_indices = None
        for chunk_indices in _batched(
            self._get_chunks(chunk_size, worker_handle, shuffle), preload_nchunks
        ):
            slices = [
                slice(
                    index * chunk_size,
                    min(self.n_obs, (index + 1) * chunk_size),
                )
                for index in chunk_indices
            ]
            dataset_index_to_slices = self._slices_to_slices_with_array_index(slices)
            # Fetch the data over slices
            chunks: list[InMemoryArray] = zsync.sync(
                index_datasets(dataset_index_to_slices, fetch_data)
            )
            # Accumulate labels
            labels: None | list[np.ndarray] = None
            if self.labels is not None:
                labels = []
                for dataset_idx in dataset_index_to_slices.keys():
                    labels += [
                        self.labels[dataset_idx][
                            np.concatenate(
                                [
                                    np.arange(s.start, s.stop)
                                    for s in dataset_index_to_slices[dataset_idx]
                                ]
                            )
                        ]
                    ]
            # Accumulate indices if necessary
            indices: None | list[np.ndarray] = None
            if self._return_index:
                dataset_index_to_slices = self._slices_to_slices_with_array_index(
                    slices, use_original_space=True
                )
                dataset_indices = dataset_index_to_slices.keys()
                indices = [
                    np.concatenate(
                        [
                            np.arange(
                                s.start,
                                s.stop,
                            )
                            for s in dataset_index_to_slices[index]
                        ]
                    )
                    for index in dataset_indices
                ]
            # Do batch returns, handling leftover data as necessary
            mod = sp if isinstance(chunks[0], sp.csr_matrix) else np
            in_memory_data = (
                mod.vstack(chunks)
                if in_memory_data is None
                else mod.vstack([in_memory_data, *chunks])
            )
            if self.labels is not None:
                in_memory_labels = (
                    np.concatenate(labels)
                    if in_memory_labels is None
                    else np.concatenate([in_memory_labels, *labels])
                )
            if self._return_index:
                in_memory_indices = (
                    np.concatenate(indices)
                    if in_memory_indices is None
                    else np.concatenate([in_memory_indices, *indices])
                )
            # Create random indices into in_memory_data and then index into it
            # If there is "leftover" at the end (see the modulo op),
            # save it for the next iteration.
            batch_indices = np.arange(in_memory_data.shape[0])
            if shuffle:
                np.random.default_rng().shuffle(batch_indices)
            splits = split_given_size(batch_indices, self._batch_size)
            for i, s in enumerate(splits):
                if s.shape[0] == self._batch_size:
                    res = [
                        in_memory_data[s],
                        in_memory_labels[s] if self.labels is not None else None,
                    ]
                    if self._return_index:
                        res += [in_memory_indices[s]]
                    yield tuple(res)
                if i == (
                    len(splits) - 1
                ):  # end of iteration, leftover data needs be kept
                    if (s.shape[0] % self._batch_size) != 0:
                        in_memory_data = in_memory_data[s]
                        if in_memory_labels is not None:
                            in_memory_labels = in_memory_labels[s]
                        if in_memory_indices is not None:
                            in_memory_indices = in_memory_indices[s]
                    else:
                        in_memory_data = None
                        in_memory_labels = None
                        in_memory_indices = None
        if in_memory_data is not None:  # handle any leftover data
            res = [
                in_memory_data,
                in_memory_labels if self.labels is not None else None,
            ]
            if self._return_index:
                res += [in_memory_indices[s]]
            yield tuple(res)


AnnDataManager.add_datasets.__doc__ = add_dataset_docstring
AnnDataManager.add_dataset.__doc__ = add_dataset_docstring

__init_docstring__ = """A loader for on-disk {array_type} data.

This loader batches together slice requests to the underlying {array_type} stores to acheive higher performance.
This custom code to do this task will be upstreamed into anndata at some point and no longer rely on private zarr apis.
The loader is agnostic to the on-disk chunking/sharding, but it may be advisable to align with the in-memory chunk size.

Args:
    chunk_size: The obs size (i.e., axis 0) of contiguous array data to fetch, by default 512
    preload_nchunks: The number of chunks of contiguous array data to fetch, by default 32
    shuffle: Whether or not to shuffle the data, by default True
    return_index: Whether or not to return the index on each iteration, by default False
"""


# TODO: make this part of the public zarr or zarrs-python API.
# We can do chunk coalescing in zarrs based on integer arrays, so I think
# there would make sense with ezclump or similar.
# Another "solution" would be for zarrs to support integer indexing properly, if that pipeline works,
# or make this an "experimental setting" and to use integer indexing for the zarr-python pipeline.
# See: https://github.com/zarr-developers/zarr-python/issues/3175 for why this is better than simpler alternatives.
class MultiBasicIndexer(zarr.core.indexing.Indexer):
    def __init__(self, indexers: list[zarr.core.indexing.Indexer]):
        self.shape = (sum(i.shape[0] for i in indexers), *indexers[0].shape[1:])
        self.drop_axes = indexers[0].drop_axes  # maybe?
        self.indexers = indexers

    def __iter__(self):
        total = 0
        for i in self.indexers:
            for c in i:
                out_selection = c[2]
                gap = out_selection[0].stop - out_selection[0].start
                yield type(c)(
                    c[0], c[1], (slice(total, total + gap), *out_selection[1:]), c[3]
                )
                total += gap


class AbstractIterableDataset(Generic[OnDiskArray, InMemoryArray], metaclass=ABCMeta):
    _shuffle: bool
    _preload_nchunks: int
    _worker_handle: WorkerHandle
    _chunk_size: int
    _dataset_manager: AnnDataManager[OnDiskArray, InMemoryArray]

    def __init__(
        self,
        *,
        chunk_size: int = 512,
        preload_nchunks: int = 32,
        shuffle: bool = True,
        return_index: bool = False,
        batch_size: int = 1,
    ):
        check_lt_1(
            [
                chunk_size,
                preload_nchunks,
            ],
            ["Chunk size", "Preload chunks"],
        )
        if batch_size > (chunk_size * preload_nchunks):
            raise NotImplementedError(
                "If you need batch loading that is bigger than the iterated in-memory size, please open an issue."
            )
        self._dataset_manager: AnnDataManager[ad.abc.CSRDataset, sp.csr_matrix] = (
            AnnDataManager(
                # on_add=lambda: zsync.sync(self._ensure_cache()),
                return_index=return_index,
                batch_size=batch_size,
            )
        )
        self._chunk_size = chunk_size
        self._preload_nchunks = preload_nchunks
        self._shuffle = shuffle
        self._worker_handle = WorkerHandle()

    async def _ensure_cache(self):
        pass

    @abstractmethod
    async def _fetch_data(self, slices: list[slice], dataset_idx: int) -> InMemoryArray:
        """Fetch the data for given slices and the arrays representing a dataset on-disk.

        Args:
            slices: The indexing slices to fetch.
            dataset_idx: The index of the dataset to fetch from.

        Returns:
            The in-memory array data.
        """
        ...

    def add_anndatas(
        self,
        adatas: list[ad.AnnData],
        layer_keys: list[str | None] | str | None = None,
        obs_keys: list[str] | str | None = None,
    ) -> Self:
        raise NotImplementedError("See https://github.com/scverse/anndata/issues/2021")

    def add_anndata(
        self,
        adata: ad.AnnData,
        layer_key: str | None = None,
        obs_key: str | None = None,
    ) -> Self:
        raise NotImplementedError("See https://github.com/scverse/anndata/issues/2021")

    def add_datasets(
        self, datasets: list[OnDiskArray], obs: list[np.ndarray] | None = None
    ) -> Self:
        self._dataset_manager.add_datasets(datasets, obs)
        return self

    def add_dataset(self, dataset: OnDiskArray, obs: np.ndarray | None = None) -> Self:
        self._dataset_manager.add_dataset(dataset, obs)
        return self

    def __len__(self) -> int:
        return self._dataset_manager.n_obs

    def __iter__(
        self,
    ) -> Iterator[
        tuple[InMemoryArray, None | np.ndarray]
        | tuple[InMemoryArray, None | np.ndarray, np.ndarray]
    ]:
        """Iterate over the on-disk datasets.

        Yields:
            A one-row in-memory array optionally with its label.
        """
        yield from self._dataset_manager.iter(
            self._chunk_size,
            self._worker_handle,
            self._preload_nchunks,
            self._shuffle,
            self._fetch_data,
        )


AbstractIterableDataset.add_dataset.__doc__ = add_dataset_docstring
AbstractIterableDataset.add_datasets.__doc__ = add_dataset_docstring


class ZarrDenseDataset(AbstractIterableDataset, IterableDataset):
    async def _fetch_data(self, slices: list[slice], dataset_idx: int) -> np.ndarray:
        dataset = self._dataset_manager.train_datasets[dataset_idx]
        indexer = MultiBasicIndexer(
            [
                zarr.core.indexing.BasicIndexer(
                    (s, Ellipsis),
                    shape=dataset.metadata.shape,
                    chunk_grid=dataset.metadata.chunk_grid,
                )
                for s in slices
            ]
        )
        res = cast(
            "np.ndarray",
            await dataset._async_array._get_selection(
                indexer, prototype=zarr.core.buffer.default_buffer_prototype()
            ),
        )
        return res


ZarrDenseDataset.__init__.__doc__ = __init_docstring__.format(array_type="dense")


class CSRDatasetElems(NamedTuple):
    indptr: np.ndarray
    indices: zarr.AsyncArray
    data: zarr.AsyncArray


class ZarrSparseDataset(AbstractIterableDataset, IterableDataset):
<<<<<<< HEAD
    def __init__(
        self,
        *,
        chunk_size: int = 512,
        preload_nchunks: int = 32,
        shuffle: bool = True,
        return_index: bool = False,
    ):
        check_lt_1(
            [chunk_size, preload_nchunks],
            ["Chunk size", "Preload chunks"],
        )
        self._dataset_manager: AnnDataManager[ad.abc.CSRDataset, sp.csr_matrix] = (
            AnnDataManager(
                on_add=self._cache_update_callback,
                return_index=return_index,
            )
        )
        self._chunk_size = chunk_size
        self._preload_nchunks = preload_nchunks
        self._shuffle = shuffle
        self._worker_handle = WorkerHandle()

        self._dataset_elem_cache: dict[int, CSRDatasetElems] = {}
=======
    _dataset_elem_cache: dict[int, CSRDatasetElems] = {}
>>>>>>> ce6f4af5

    def _cache_update_callback(self):
        """Callback for when datasets are added to ensure the cache is updated."""
        return zsync.sync(self._ensure_cache())

    async def _create_sparse_elems(self, idx: int) -> CSRDatasetElems:
        """Fetch the in-memory indptr, and backed indices and data for a given dataset index.

        Args:
            idx: The index

        Returns:
            The constituent elems of the CSR dataset.
        """
        indptr = await self._dataset_manager.train_datasets[
            idx
        ].group._async_group.getitem("indptr")
        return CSRDatasetElems(
            *(
                await asyncio.gather(
                    indptr.getitem(Ellipsis),
                    self._dataset_manager.train_datasets[
                        idx
                    ].group._async_group.getitem("indices"),
                    self._dataset_manager.train_datasets[
                        idx
                    ].group._async_group.getitem("data"),
                )
            )
        )

    async def _ensure_cache(self):
        """Build up the cache of datasets i.e., in-memory indptr, and backed indices and data."""
        arr_idxs = [
            idx
            for idx in range(len(self._dataset_manager.train_datasets))
            if idx not in self._dataset_elem_cache
        ]
        all_elems = await asyncio.gather(
            *(
                self._create_sparse_elems(idx)
                for idx in range(len(self._dataset_manager.train_datasets))
                if idx not in self._dataset_elem_cache
            )
        )
        for idx, elems in zip(arr_idxs, all_elems, strict=True):
            self._dataset_elem_cache[idx] = elems

    async def _get_sparse_elems(self, dataset_idx: int) -> CSRDatasetElems:
        """Return the arrays (zarr or otherwise) needed to represent on-disk data at a given index.

        Args:
            dataset_idx: The index of the dataset whose arrays are sought.

        Returns:
            The arrays representing the sparse data.
        """
        if dataset_idx not in self._dataset_elem_cache:
            await self._ensure_cache()
        return self._dataset_elem_cache[dataset_idx]

    async def _fetch_data(
        self,
        slices: list[slice],
        dataset_idx: int,
    ) -> sp.csr_matrix:
        # See https://github.com/scverse/anndata/blob/361325fc621887bf4f381e9412b150fcff599ff7/src/anndata/_core/sparse_dataset.py#L272-L295
        # for the inspiration of this function.
        indptr, indices, data = await self._get_sparse_elems(dataset_idx)
        indptr_indices = [indptr[slice(s.start, s.stop + 1)] for s in slices]
        indptr_limits = [slice(i[0], i[-1]) for i in indptr_indices]
        indexer = MultiBasicIndexer(
            [
                zarr.core.indexing.BasicIndexer(
                    (l,), shape=data.metadata.shape, chunk_grid=data.metadata.chunk_grid
                )
                for l in indptr_limits
            ]
        )
        data_np, indices_np = await asyncio.gather(
            data._get_selection(
                indexer, prototype=zarr.core.buffer.default_buffer_prototype()
            ),
            indices._get_selection(
                indexer, prototype=zarr.core.buffer.default_buffer_prototype()
            ),
        )
        gaps = (s1.start - s0.stop for s0, s1 in pairwise(indptr_limits))
        offsets = accumulate(chain([indptr_limits[0].start], gaps))
        start_indptr = indptr_indices[0] - next(offsets)
        if len(slices) < 2:  # there is only one slice so no need to concatenate
            return sp.csr_matrix(
                (data_np, indices_np, start_indptr),
                shape=(start_indptr.shape[0] - 1, self._dataset_manager.n_var),
            )
        end_indptr = np.concatenate(
            [s[1:] - o for s, o in zip(indptr_indices[1:], offsets, strict=True)]
        )
        indptr_np = np.concatenate([start_indptr, end_indptr])
        return sp.csr_matrix(
            (data_np, indices_np, indptr_np),
            shape=(indptr_np.shape[0] - 1, self._dataset_manager.n_var),
        )


ZarrSparseDataset.__init__.__doc__ = __init_docstring__.format(array_type="sparse")<|MERGE_RESOLUTION|>--- conflicted
+++ resolved
@@ -554,34 +554,7 @@
 
 
 class ZarrSparseDataset(AbstractIterableDataset, IterableDataset):
-<<<<<<< HEAD
-    def __init__(
-        self,
-        *,
-        chunk_size: int = 512,
-        preload_nchunks: int = 32,
-        shuffle: bool = True,
-        return_index: bool = False,
-    ):
-        check_lt_1(
-            [chunk_size, preload_nchunks],
-            ["Chunk size", "Preload chunks"],
-        )
-        self._dataset_manager: AnnDataManager[ad.abc.CSRDataset, sp.csr_matrix] = (
-            AnnDataManager(
-                on_add=self._cache_update_callback,
-                return_index=return_index,
-            )
-        )
-        self._chunk_size = chunk_size
-        self._preload_nchunks = preload_nchunks
-        self._shuffle = shuffle
-        self._worker_handle = WorkerHandle()
-
-        self._dataset_elem_cache: dict[int, CSRDatasetElems] = {}
-=======
     _dataset_elem_cache: dict[int, CSRDatasetElems] = {}
->>>>>>> ce6f4af5
 
     def _cache_update_callback(self):
         """Callback for when datasets are added to ensure the cache is updated."""
